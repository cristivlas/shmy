use crate::{eval::Value, scope::Scope, utils::copy_vars_to_command_env};
use colored::Colorize;
use std::any::Any;
use std::borrow::Cow;
use std::collections::HashMap;
use std::ffi::OsStr;
use std::fmt::Debug;
use std::path::{Path, PathBuf};
use std::sync::{Arc, LazyLock, Mutex};
use std::{fs, io};
use which::which;

mod flags;
use flags::CommandFlags;
// Built-in commands
mod alias;
mod basename;
mod cat;
mod cd;
mod chmod;
mod clear;
mod cp;
mod cut;
mod date;
mod defined;
#[cfg(windows)]
mod df;
mod diff;
mod du;
mod echo;
mod evalargs;
mod exit;
mod find;
mod grep;
mod help;
mod less;
mod ln;
mod ls;
mod mkdir;
mod mv;
mod open;
#[cfg(windows)]
mod power;
mod ps;
mod realpath;
mod rm;
mod run;
mod sort;
mod strings;
#[cfg(windows)]
mod sudo;
mod touch;
mod vars;
mod wc;
#[cfg(windows)]
mod whois;

pub trait Exec {
    fn as_any(&self) -> Option<&dyn Any> {
        None
    }

    fn exec(&self, name: &str, args: &Vec<String>, scope: &Arc<Scope>) -> Result<Value, String>;

    /// Return true if command needs a shell to launch.
    #[allow(dead_code)]
    fn is_script(&self) -> bool {
        false
    }

    fn path(&self) -> Cow<'_, Path> {
        unreachable!()
    }

    fn cli_flags(&self) -> Box<dyn Iterator<Item = &Flag> + '_> {
        Box::new(std::iter::empty())
    }
}

#[derive(Clone)]
pub struct Flag {
    pub short: Option<char>,
    pub long: String,
    pub help: String,
    pub takes_value: Option<String>,
    pub default_value: Option<String>,
}

#[derive(Clone)]
pub struct ShellCommand {
    name: String,
    inner: Arc<dyn Exec>,
}

impl ShellCommand {
    pub fn name(&self) -> &String {
        &self.name
    }

    fn is_alias(&self) -> bool {
        self.inner
            .as_ref()
            .as_any()
            .and_then(|any| any.downcast_ref::<alias::AliasRunner>())
            .is_some()
    }

    fn is_external(&self) -> bool {
        self.inner
            .as_ref()
            .as_any()
            .and_then(|any| any.downcast_ref::<External>())
            .is_some()
    }
}

impl Debug for ShellCommand {
    fn fmt(&self, f: &mut std::fmt::Formatter<'_>) -> std::fmt::Result {
        write!(f, "name: {}", &self.name)
    }
}

impl Exec for ShellCommand {
    fn as_any(&self) -> Option<&dyn Any> {
        Some(self)
    }

    fn cli_flags(&self) -> Box<dyn Iterator<Item = &Flag> + '_> {
        self.inner.cli_flags()
    }

    fn exec(&self, name: &str, args: &Vec<String>, scope: &Arc<Scope>) -> Result<Value, String> {
        self.inner.exec(name, args, scope)
    }

    fn is_script(&self) -> bool {
        self.inner.is_script()
    }

    fn path(&self) -> Cow<'_, Path> {
        self.inner.path()
    }
}

unsafe impl Send for ShellCommand {}

static COMMAND_REGISTRY: LazyLock<Mutex<HashMap<String, ShellCommand>>> =
    LazyLock::new(|| Mutex::new(HashMap::new()));

pub fn register_command(command: ShellCommand) -> Option<ShellCommand> {
    COMMAND_REGISTRY
        .lock()
        .unwrap()
        .insert(command.name.clone(), command)
}

pub fn unregister_command(name: &str) {
    COMMAND_REGISTRY.lock().unwrap().remove(name);
}

pub fn get_command(name: &str) -> Option<ShellCommand> {
    let mut cmd = COMMAND_REGISTRY.lock().unwrap().get(name).cloned();
    if cmd.is_none() {
        if let Some(_) = which_executable(Path::new(name)) {
            // Do not cache the path, as $PATH may change later.
            register_command(ShellCommand {
                name: name.to_string(),
                inner: Arc::new(External {
                    path: PathBuf::from(name),
                }),
            });
            cmd = COMMAND_REGISTRY.lock().unwrap().get(name).cloned();
        }
    }

    cmd
}

pub fn registered_commands(internal_only: bool) -> Vec<String> {
    let registry = COMMAND_REGISTRY.lock().unwrap();

    let mut commands: Vec<String> = if internal_only {
        registry
            .keys()
            .cloned()
            .filter(|k| registry.get(k).map_or(true, |c| !c.is_external()))
            .collect()
    } else {
        registry.keys().cloned().collect()
    };
    commands.sort();
    commands
}

fn which_executable<T: AsRef<OsStr>>(path: T) -> Option<PathBuf> {
    match which(path) {
        Ok(path) => {
            // Check if the path is an executable
            if let Ok(metadata) = fs::metadata(&path) {
                if metadata.is_file() && is_executable(&path) {
                    return Some(path);
                }
            }
            None
        }
        Err(_) => None,
    }
}

#[cfg(unix)]
fn is_executable(path: &Path) -> bool {
    // Check the file's executable permission
    use std::os::unix::fs::PermissionsExt;
    if let Ok(perms) = fs::metadata(path).map(|m| m.permissions()) {
        perms.mode() & 0o111 != 0 // Check if any execute bit is set
    } else {
        false
    }
}

#[cfg(windows)]
fn is_executable(path: &Path) -> bool {
    // On Windows, check if the file extension is in PATHEXT
    if let Some(ext) = path.extension().and_then(std::ffi::OsStr::to_str) {
        let pathext = std::env::var("PATHEXT").unwrap_or_default();
        let ext_lower = format!(".{}", ext).to_lowercase();
        let mut extensions = pathext.split(';');

        extensions.any(|e| e.eq_ignore_ascii_case(&ext_lower))
    } else {
        false
    }
}

// Wrap execution of an external program.
struct External {
    path: PathBuf,
}

impl External {
    fn which_path(&self) -> Cow<'_, Path> {
        if self.path.is_absolute() {
            Cow::Borrowed(&self.path)
        } else if let Some(path) = which_executable(&self.path) {
            Cow::Owned(path)
        } else {
            Cow::Borrowed(&self.path)
        }
    }
}

<<<<<<< HEAD
///
/// Cosntruct std::process::Command and set up arguments.
///
#[cfg(unix)]
impl External {
    fn prepare_command(&self, args: &Vec<String>) -> Command {
        let mut command = Command::new(self.path().as_os_str());
        command.args(args);
        command
    }
}

#[cfg(windows)]
impl External {
    fn prepare_command(&self, args: &Vec<String>) -> Command {
        use crate::utils::win::associated_command;

        let path = self.which_path();
        if self.is_script() {
            if let Some(exe) = associated_command(path.as_os_str()) {
                let mut command = Command::new(exe);
                command.arg(path.as_os_str()).args(args);
                return command;
            }

            let mut command = Command::new("cmd");
            command.arg("/C").arg(path.as_os_str()).args(args);
            command
=======
fn format_sudo_hints(path: &Path, cmd: &str, color: bool) -> String {
    let opt = [format!("sudo {}", path.display()), format!("sudo {}", cmd)].map(|s| {
        if color {
            s.bright_cyan()
>>>>>>> 6cae9f01
        } else {
            s.normal()
        }
    });

    format!("Try: {}\n or: {}", opt[0], opt[1])
}

impl Exec for External {
    fn as_any(&self) -> Option<&dyn Any> {
        Some(self)
    }

    fn exec(&self, _name: &str, args: &Vec<String>, scope: &Arc<Scope>) -> Result<Value, String> {
        use crate::job::*;

        // Resolve the path on each execution, because $PATH may have changed.
        let path = self.which_path();

        let mut job = Job::new(scope, &path, &args, false);
        copy_vars_to_command_env(job.command().unwrap(), &scope);

        match job.run() {
            Ok(_) => {
                return Ok(Value::success());
            }
            Err(error) => {
                let command = job.command().unwrap();
                let cmd = std::iter::once(command.get_program())
                    .chain(command.get_args())
                    .map(|a| a.to_string_lossy().to_string())
                    .collect::<Vec<_>>()
                    .join(" ");
                if matches!(error.raw_os_error(), Some(740)) {
                    Err(format!(
                        "{}\n{}",
                        error,
                        format_sudo_hints(&self.path, &cmd, scope.use_colors(&io::stderr()))
                    ))
                } else {
                    Err(format!("{}: {}", cmd, error))
                }
            }
        }
    }

    /// External commands that are not EXEs are launched via CMD.EXE
    /// This is a simpler approach than looking up file associations
    /// in the registry.
    #[cfg(windows)]
    fn is_script(&self) -> bool {
        let ext = self
            .which_path()
            .extension()
            .and_then(std::ffi::OsStr::to_str)
            .unwrap_or_default()
            .to_owned();

        !matches!(ext.as_str(), "exe")
    }

    /// Looks like (at least on Linux) the shebang just works
    /// and there is no need for special handling of scripts.
    #[cfg(unix)]
    fn is_script(&self) -> bool {
        false
    }

    fn path(&self) -> Cow<'_, Path> {
        self.which_path()
    }
}

struct Which {
    flags: CommandFlags,
}

impl Which {
    fn new() -> Self {
        let mut flags = CommandFlags::new();
        flags.add_flag('?', "help", "Display this help message");
        flags.add_flag('e', "external", "Show external commands only");

        Self { flags }
    }
}

impl Exec for Which {
    fn cli_flags(&self) -> Box<dyn Iterator<Item = &Flag> + '_> {
        Box::new(self.flags.iter())
    }

    fn exec(&self, _name: &str, args: &Vec<String>, scope: &Arc<Scope>) -> Result<Value, String> {
        let mut flags = self.flags.clone();
        flags.parse(scope, args)?;

        if flags.is_present("help") {
            println!("Usage: which [COMMAND]...");
            println!("Locate a command and display its path.");
            println!("\nOptions:");
            print!("{}", flags.help());
            return Ok(Value::success());
        }

        if args.is_empty() {
            return Err("which: missing command name".to_string());
        }

        let extern_only = flags.is_present("external");

        for command in args {
            if let Some(cmd) = get_command(command) {
                if !extern_only && !cmd.is_external() {
                    if cmd.is_alias() {
                        my_println!("{}: alias", command)?;
                    } else {
                        my_println!("{}: built-in", command)?;
                    }
                }
            }
            if let Some(path) = which_executable(command) {
                my_println!("{}", path.display())?;
            }
        }

        Ok(Value::success())
    }
}

#[ctor::ctor]
fn register() {
    register_command(ShellCommand {
        name: "which".to_string(),
        inner: Arc::new(Which::new()),
    });
}<|MERGE_RESOLUTION|>--- conflicted
+++ resolved
@@ -249,41 +249,10 @@
     }
 }
 
-<<<<<<< HEAD
-///
-/// Cosntruct std::process::Command and set up arguments.
-///
-#[cfg(unix)]
-impl External {
-    fn prepare_command(&self, args: &Vec<String>) -> Command {
-        let mut command = Command::new(self.path().as_os_str());
-        command.args(args);
-        command
-    }
-}
-
-#[cfg(windows)]
-impl External {
-    fn prepare_command(&self, args: &Vec<String>) -> Command {
-        use crate::utils::win::associated_command;
-
-        let path = self.which_path();
-        if self.is_script() {
-            if let Some(exe) = associated_command(path.as_os_str()) {
-                let mut command = Command::new(exe);
-                command.arg(path.as_os_str()).args(args);
-                return command;
-            }
-
-            let mut command = Command::new("cmd");
-            command.arg("/C").arg(path.as_os_str()).args(args);
-            command
-=======
 fn format_sudo_hints(path: &Path, cmd: &str, color: bool) -> String {
     let opt = [format!("sudo {}", path.display()), format!("sudo {}", cmd)].map(|s| {
         if color {
             s.bright_cyan()
->>>>>>> 6cae9f01
         } else {
             s.normal()
         }
